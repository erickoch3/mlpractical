--- conflicted
+++ resolved
@@ -154,13 +154,9 @@
         Returns:
             Scalar error function value.
         """
-<<<<<<< HEAD
-        return np.mean((outputs - targets) ** 2)
-=======
         probs = np.exp(outputs)
         probs /= probs.sum(-1)[:, None]
         return -np.mean(np.sum(targets * np.log(probs), axis=1))
->>>>>>> 1cfb7843
 
     def grad(self, outputs, targets):
         """Calculates gradient of error function with respect to outputs.
@@ -172,13 +168,9 @@
         Returns:
             Gradient of error function with respect to outputs.
         """
-<<<<<<< HEAD
-        return (outputs - targets) / outputs.shape[0]
-=======
         probs = np.exp(outputs)
         probs /= probs.sum(-1)[:, None]
         return (probs - targets) / outputs.shape[0]
->>>>>>> 1cfb7843
 
     def __repr__(self):
         return 'CrossEntropySoftmaxError'