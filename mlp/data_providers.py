--- conflicted
+++ resolved
@@ -10,7 +10,6 @@
 import numpy as np
 import os
 from mlp import DEFAULT_SEED
-from mlp.utils import ensure_mlp_data_dir
 
 
 class DataProvider(object):
@@ -86,31 +85,21 @@
             self.num_batches = min(self.max_num_batches, possible_num_batches)
 
     def __iter__(self):
-        """Implements Python iterator interface."""
+        """Implements Python iterator interface.
+
+        This should return an object implementing a `next` method which steps
+        through a sequence returning one element at a time and raising
+        `StopIteration` when at the end of the sequence. Here the object
+        returned is the DataProvider itself.
+        """
         return self
 
-<<<<<<< HEAD
-    def __next__(self):
-        """Python 3 iterator protocol: delegate to `next`."""
-        return self.next()
-
-    def reset(self):
-        """Resets the provider to the initial state to use in a new epoch."""
-=======
     def new_epoch(self):
         """Starts a new epoch (pass through data), possibly shuffling first."""
->>>>>>> 1cfb7843
         self._curr_batch = 0
         if self.shuffle_order:
             self.shuffle()
 
-<<<<<<< HEAD
-    def shuffle(self):
-        """Randomly shuffles order of data."""
-        new_order = self.rng.permutation(self.inputs.shape[0])
-        self.inputs = self.inputs[new_order]
-        self.targets = self.targets[new_order]
-=======
     def __next__(self):
         return self.next()
 
@@ -128,7 +117,6 @@
         self._current_order = self._current_order[perm]
         self.inputs = self.inputs[perm]
         self.targets = self.targets[perm]
->>>>>>> 1cfb7843
 
     def next(self):
         """Returns next data batch or raises `StopIteration` if at end."""
@@ -145,14 +133,6 @@
         self._curr_batch += 1
         return inputs_batch, targets_batch
 
-<<<<<<< HEAD
-    def len(self):
-        """Returns the number of batches per epoch."""
-        return self.num_batches
-
-
-=======
->>>>>>> 1cfb7843
 class MNISTDataProvider(DataProvider):
     """Data provider for MNIST handwritten digit images."""
 
@@ -161,37 +141,31 @@
         """Create a new MNIST data provider object.
 
         Args:
-            which_set: One of 'train', 'valid', 'eval' or 'test'. Determines
-                which portion of the MNIST data this object should provide.
-            batch_size (int): Number of data points to include in each batch.
-            max_num_batches (int): Maximum number of batches to iterate over
-                in an epoch. If `max_num_batches * batch_size > num_data` then
-                only as many batches as the data can be split into will be
-                used. If set to -1 all of the data will be used.
-            shuffle_order (bool): Whether to randomly permute the order of
-                the data before each epoch.
-            rng (RandomState): A seeded random number generator.
-
-        Methods:
-            next(): returns next data batch or raises `StopIteration` if at end.
-                Data is provided as a tuple of (inputs, labels)
+            which_set: One of 'train', 'valid' or 'eval'. Determines which
+                portion of the MNIST data this object should provide.
+            batch_size (int): Number of data points to include in each batch.
+            max_num_batches (int): Maximum number of batches to iterate over
+                in an epoch. If `max_num_batches * batch_size > num_data` then
+                only as many batches as the data can be split into will be
+                used. If set to -1 all of the data will be used.
+            shuffle_order (bool): Whether to randomly permute the order of
+                the data before each epoch.
+            rng (RandomState): A seeded random number generator.
         """
         # check a valid which_set was provided
-        assert which_set in ['train', 'valid', 'eval', 'test'], (
-            'Expected which_set to be one of train, valid, eval or test. '
+        assert which_set in ['train', 'valid', 'eval'], (
+            'Expected which_set to be either train, valid or eval. '
             'Got {0}'.format(which_set)
         )
         self.which_set = which_set
         self.num_classes = 10
         # construct path to data using os.path.join to ensure the correct path
         # separator for the current platform / OS is used
-        # Locate the data directory, falling back to the repository data/ folder
-        data_dir = ensure_mlp_data_dir(
-            required_files=['mnist-{0}.npz'.format(which_set)]
-        )
-        data_path = data_dir / 'mnist-{0}.npz'.format(which_set)
+        # MLP_DATA_DIR environment variable should point to the data directory
+        data_path = os.path.join(
+            os.environ['MLP_DATA_DIR'], 'mnist-{0}.npz'.format(which_set))
         assert os.path.isfile(data_path), (
-            'Data file does not exist at expected path: ' + str(data_path)
+            'Data file does not exist at expected path: ' + data_path
         )
         # load data from compressed numpy file
         loaded = np.load(data_path)
@@ -206,10 +180,23 @@
         inputs_batch, targets_batch = super(MNISTDataProvider, self).next()
         return inputs_batch, self.to_one_of_k(targets_batch)
 
-    def to_one_of_k(self, int_targets) -> np.ndarray:
-        """Converts integer coded class target to 1 of K coded targets."""
+    def to_one_of_k(self, int_targets):
+        """Converts integer coded class target to 1 of K coded targets.
+
+        Args:
+            int_targets (ndarray): Array of integer coded class targets (i.e.
+                where an integer from 0 to `num_classes` - 1 is used to
+                indicate which is the correct class). This should be of shape
+                (num_data,).
+
+        Returns:
+            Array of 1 of K coded targets i.e. an array of shape
+            (num_data, num_classes) where for each row all elements are equal
+            to zero except for the column corresponding to the correct class
+            which is equal to one.
+        """
         one_of_k_targets = np.zeros((int_targets.shape[0], self.num_classes))
-        one_of_k_targets[np.arange(int_targets.shape[0]), int_targets] = 1
+        one_of_k_targets[range(int_targets.shape[0]), int_targets] = 1
         return one_of_k_targets
 
 
@@ -234,14 +221,14 @@
                 the data before each epoch.
             rng (RandomState): A seeded random number generator.
         """
+        data_path = os.path.join(
+            os.environ['MLP_DATA_DIR'], 'HadSSP_daily_qc.txt')
+        assert os.path.isfile(data_path), (
+            'Data file does not exist at expected path: ' + data_path
+        )
+        raw = np.loadtxt(data_path, skiprows=3, usecols=range(2, 32))
         assert window_size > 1, 'window_size must be at least 2.'
         self.window_size = window_size
-        data_dir = ensure_mlp_data_dir(required_files=['HadSSP_daily_qc.txt'])
-        data_path = data_dir / 'HadSSP_daily_qc.txt'
-        assert os.path.isfile(data_path), (
-            'Data file does not exist at expected path: ' + str(data_path)
-        )
-        raw = np.loadtxt(data_path, skiprows=3, usecols=range(2, 32))
         # filter out all missing datapoints and flatten to a vector
         filtered = raw[raw >= 0].flatten()
         # normalise data to zero mean, unit standard deviation
@@ -260,7 +247,6 @@
         super(MetOfficeDataProvider, self).__init__(
             inputs, targets, batch_size, max_num_batches, shuffle_order, rng)
 
-
 class CCPPDataProvider(DataProvider):
 
     def __init__(self, which_set='train', input_dims=None, batch_size=10,
@@ -283,10 +269,10 @@
                 the data before each epoch.
             rng (RandomState): A seeded random number generator.
         """
-        data_dir = ensure_mlp_data_dir(required_files=['ccpp_data.npz'])
-        data_path = data_dir / 'ccpp_data.npz'
+        data_path = os.path.join(
+            os.environ['MLP_DATA_DIR'], 'ccpp_data.npz')
         assert os.path.isfile(data_path), (
-            'Data file does not exist at expected path: ' + str(data_path)
+            'Data file does not exist at expected path: ' + data_path
         )
         # check a valid which_set was provided
         assert which_set in ['train', 'valid'], (
@@ -294,7 +280,7 @@
             'Got {0}'.format(which_set)
         )
         # check input_dims are valid
-        if input_dims is not None:
+        if not input_dims is not None:
             input_dims = set(input_dims)
             assert input_dims.issubset({0, 1, 2, 3}), (
                 'input_dims should be a subset of {0, 1, 2, 3}'
@@ -302,7 +288,7 @@
         loaded = np.load(data_path)
         inputs = loaded[which_set + '_inputs']
         if input_dims is not None:
-            inputs = inputs[:, list(input_dims)]
+            inputs = inputs[:, input_dims]
         targets = loaded[which_set + '_targets']
         super(CCPPDataProvider, self).__init__(
             inputs, targets, batch_size, max_num_batches, shuffle_order, rng)