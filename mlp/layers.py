# -*- coding: utf-8 -*-
"""Layer definitions.

This module defines classes which encapsulate a single layer.

These layers map input activations to output activation with the `fprop`
method and map gradients with repsect to outputs to gradients with respect to
their inputs with the `bprop` method.

Some layers will have learnable parameters and so will additionally define
methods for getting and setting parameter and calculating gradients with
respect to the layer parameters.
"""

import numpy as np
import mlp.initialisers as init


class Layer(object):
    """Abstract class defining the interface for a layer."""

    def fprop(self, inputs):
        """Forward propagates activations through the layer transformation.

        Args:
            inputs: Array of layer inputs of shape (batch_size, input_dim).

        Returns:
            outputs: Array of layer outputs of shape (batch_size, output_dim).
        """
        raise NotImplementedError()

    def bprop(self, inputs, outputs, grads_wrt_outputs):
        """Back propagates gradients through a layer.

        Given gradients with respect to the outputs of the layer calculates the
        gradients with respect to the layer inputs.

        Args:
            inputs: Array of layer inputs of shape (batch_size, input_dim).
            outputs: Array of layer outputs calculated in forward pass of
                shape (batch_size, output_dim).
            grads_wrt_outputs: Array of gradients with respect to the layer
                outputs of shape (batch_size, output_dim).

        Returns:
            Array of gradients with respect to the layer inputs of shape
            (batch_size, input_dim).
        """
        raise NotImplementedError()


class LayerWithParameters(Layer):
    """Abstract class defining the interface for a layer with parameters."""

    def grads_wrt_params(self, inputs, grads_wrt_outputs):
        """Calculates gradients with respect to layer parameters.

        Args:
            inputs: Array of inputs to layer of shape (batch_size, input_dim).
            grads_wrt_to_outputs: Array of gradients with respect to the layer
                outputs of shape (batch_size, output_dim).

        Returns:
            List of arrays of gradients with respect to the layer parameters
            with parameter gradients appearing in same order in tuple as
            returned from `get_params` method.
        """
        raise NotImplementedError()

    @property
    def params(self):
        """Returns a list of parameters of layer.

        Returns:
            List of current parameter values. This list should be in the
            corresponding order to the `values` argument to `set_params`.
        """
        raise NotImplementedError()

    @params.setter
    def params(self, values):
        """Sets layer parameters from a list of values.

        Args:
            values: List of values to set parameters to. This list should be
                in the corresponding order to what is returned by `get_params`.
        """
        raise NotImplementedError()


class AffineLayer(LayerWithParameters):
    """Layer implementing an affine tranformation of its inputs.

    This layer is parameterised by a weight matrix and bias vector.
    """

    def __init__(self, input_dim, output_dim,
                 weights_initialiser=init.UniformInit(-0.1, 0.1),
                 biases_initialiser=init.ConstantInit(0.)):
        """Initialises a parameterised affine layer.

        Args:
            input_dim (int): Dimension of inputs to the layer.
            output_dim (int): Dimension of the layer outputs.
            weights_initialiser: Initialiser for the weight parameters.
            biases_initialiser: Initialiser for the bias parameters.
        """
        self.input_dim = input_dim
        self.output_dim = output_dim
        self.weights = weights_initialiser((self.output_dim, self.input_dim))
        self.biases = biases_initialiser(self.output_dim)

    def fprop(self, inputs):
        """Forward propagates activations through the layer transformation.

        For inputs `x`, outputs `y`, weights `W` and biases `b` the layer
        corresponds to `y = W.dot(x) + b`.

        Args:
            inputs: Array of layer inputs of shape (batch_size, input_dim).

        Returns:
            outputs: Array of layer outputs of shape (batch_size, output_dim).
        """
<<<<<<< HEAD
        return np.dot(inputs, self.weights.T) + self.biases
=======
        return inputs.dot(self.weights.T) + self.biases

    def bprop(self, inputs, outputs, grads_wrt_outputs):
        """Back propagates gradients through a layer.

        Given gradients with respect to the outputs of the layer calculates the
        gradients with respect to the layer inputs.

        Args:
            inputs: Array of layer inputs of shape (batch_size, input_dim).
            outputs: Array of layer outputs calculated in forward pass of
                shape (batch_size, output_dim).
            grads_wrt_outputs: Array of gradients with respect to the layer
                outputs of shape (batch_size, output_dim).

        Returns:
            Array of gradients with respect to the layer inputs of shape
            (batch_size, input_dim).
        """
        return grads_wrt_outputs.dot(self.weights)
>>>>>>> 1cfb7843

    def grads_wrt_params(self, inputs, grads_wrt_outputs):
        """Calculates gradients with respect to layer parameters.

        Args:
            inputs: array of inputs to layer of shape (batch_size, input_dim)
            grads_wrt_to_outputs: array of gradients with respect to the layer
                outputs of shape (batch_size, output_dim)

        Returns:
            list of arrays of gradients with respect to the layer parameters
            `[grads_wrt_weights, grads_wrt_biases]`.
        """
<<<<<<< HEAD
=======

>>>>>>> 1cfb7843
        grads_wrt_weights = np.dot(grads_wrt_outputs.T, inputs)
        grads_wrt_biases = np.sum(grads_wrt_outputs, axis=0)
        return [grads_wrt_weights, grads_wrt_biases]

    @property
    def params(self):
        """A list of layer parameter values: `[weights, biases]`."""
        return [self.weights, self.biases]

    @params.setter
    def params(self, values):
        self.weights = values[0]
        self.biases = values[1]

    def __repr__(self):
        return 'AffineLayer(input_dim={0}, output_dim={1})'.format(
            self.input_dim, self.output_dim)


class SigmoidLayer(Layer):
    """Layer implementing an element-wise logistic sigmoid transformation."""

    def fprop(self, inputs):
        """Forward propagates activations through the layer transformation.

        For inputs `x` and outputs `y` this corresponds to
        `y = 1 / (1 + exp(-x))`.

        Args:
            inputs: Array of layer inputs of shape (batch_size, input_dim).

        Returns:
            outputs: Array of layer outputs of shape (batch_size, output_dim).
        """
        return 1. / (1. + np.exp(-inputs))

    def bprop(self, inputs, outputs, grads_wrt_outputs):
        """Back propagates gradients through a layer.

        Given gradients with respect to the outputs of the layer calculates the
        gradients with respect to the layer inputs.

        Args:
            inputs: Array of layer inputs of shape (batch_size, input_dim).
            outputs: Array of layer outputs calculated in forward pass of
                shape (batch_size, output_dim).
            grads_wrt_outputs: Array of gradients with respect to the layer
                outputs of shape (batch_size, output_dim).

        Returns:
            Array of gradients with respect to the layer inputs of shape
            (batch_size, input_dim).
        """
        return grads_wrt_outputs * outputs * (1. - outputs)

    def __repr__(self):
        return 'SigmoidLayer'


class SoftmaxLayer(Layer):
    """Layer implementing a softmax transformation."""

    def fprop(self, inputs):
        """Forward propagates activations through the layer transformation.

        For inputs `x` and outputs `y` this corresponds to

            `y = exp(x) / sum(exp(x))`.

        Args:
            inputs: Array of layer inputs of shape (batch_size, input_dim).

        Returns:
            outputs: Array of layer outputs of shape (batch_size, output_dim).
        """
        exp_inputs = np.exp(inputs)
        return exp_inputs / exp_inputs.sum(-1)[:, None]

    def bprop(self, inputs, outputs, grads_wrt_outputs):
        """Back propagates gradients through a layer.

        Given gradients with respect to the outputs of the layer calculates the
        gradients with respect to the layer inputs.

        Args:
            inputs: Array of layer inputs of shape (batch_size, input_dim).
            outputs: Array of layer outputs calculated in forward pass of
                shape (batch_size, output_dim).
            grads_wrt_outputs: Array of gradients with respect to the layer
                outputs of shape (batch_size, output_dim).

        Returns:
            Array of gradients with respect to the layer inputs of shape
            (batch_size, input_dim).
        """
        return (outputs * (grads_wrt_outputs -
                           (grads_wrt_outputs * outputs).sum(-1)[:, None]))

    def __repr__(self):
        return 'SoftmaxLayer'<|MERGE_RESOLUTION|>--- conflicted
+++ resolved
@@ -123,9 +123,6 @@
         Returns:
             outputs: Array of layer outputs of shape (batch_size, output_dim).
         """
-<<<<<<< HEAD
-        return np.dot(inputs, self.weights.T) + self.biases
-=======
         return inputs.dot(self.weights.T) + self.biases
 
     def bprop(self, inputs, outputs, grads_wrt_outputs):
@@ -146,7 +143,6 @@
             (batch_size, input_dim).
         """
         return grads_wrt_outputs.dot(self.weights)
->>>>>>> 1cfb7843
 
     def grads_wrt_params(self, inputs, grads_wrt_outputs):
         """Calculates gradients with respect to layer parameters.
@@ -160,10 +156,7 @@
             list of arrays of gradients with respect to the layer parameters
             `[grads_wrt_weights, grads_wrt_biases]`.
         """
-<<<<<<< HEAD
-=======
-
->>>>>>> 1cfb7843
+
         grads_wrt_weights = np.dot(grads_wrt_outputs.T, inputs)
         grads_wrt_biases = np.sum(grads_wrt_outputs, axis=0)
         return [grads_wrt_weights, grads_wrt_biases]
